import os
import pdb
import pytest
import math
from abc import abstractmethod
from functools import partial
from typing_extensions import Literal, OrderedDict, Sequence
from itertools import product, permutations

import numpy as np
import torch
import mpl_toolkits.mplot3d.art3d as art3d
from torch import Tensor
from torch.nn import PixelUnshuffle as PixelUnshuffle2D
from torch.nn import functional as F
from matplotlib import pyplot as plt
from matplotlib.patches import Patch
from matplotlib.axes import Axes
from matplotlib.gridspec import SubplotSpec

from mmcv.transforms import BaseTransform
from mmengine.config import ConfigDict
from mmengine.runner import Runner
from mmengine.model import MomentumAnnealingEMA, BaseModule
from mmengine.utils.misc import is_list_of
from mmengine.dist import all_gather, get_rank, is_main_process, master_only
from mmengine.visualization import Visualizer
from mmengine.hooks import Hook
from mmengine.evaluator import BaseMetric
from mmengine.logging import MMLogger, print_log
from mmpretrain.registry import MODELS
from mmpretrain.structures import DataSample
from mmpretrain.models.selfsup.base import BaseSelfSupervisor
from mmpretrain.models.selfsup.mocov3 import CosineEMA

from mgamdata.mm.mmseg_Dev3D import PixelUnshuffle1D, PixelUnshuffle3D


DIM_MAP = {"1d": 1, "2d": 2, "3d": 3}
CMAP_SEQ_COLOR = ["winter", "RdPu"]
DEFAULT_CMAP = plt.get_cmap(CMAP_SEQ_COLOR[0])
CMAP_COLOR = [DEFAULT_CMAP(32), DEFAULT_CMAP(224)]


class MoCoV3Head_WithAcc(BaseModule):
    def __init__(
        self,
        embed_dim: int,
        proj_channel: int,
        dim: Literal["1d", "2d", "3d"],
        loss: dict,
        temperature: float = 1.0,
    ) -> None:
        super().__init__()
        self.embed_dim = embed_dim
        self.proj_channel = proj_channel
        self.dim = dim
        self.loss_module = MODELS.build(loss)
        self.temperature = temperature
        self.down_r = 4
        self.predictor = self._init_proj()
        self.target_proj = self._init_proj()

    def _init_proj(self):
        if self.dim == "1d":
            proj_conv = torch.nn.Conv1d
            avgpool = partial(torch.nn.AdaptiveAvgPool1d, output_size=(1))
            pus = PixelUnshuffle1D
        elif self.dim == "2d":
            proj_conv = torch.nn.Conv2d
            avgpool = partial(torch.nn.AdaptiveAvgPool2d, output_size=(1, 1))
            pus = PixelUnshuffle2D
        elif self.dim == "3d":
            proj_conv = torch.nn.Conv3d
            avgpool = partial(torch.nn.AdaptiveAvgPool3d, output_size=(1, 1, 1))
            pus = PixelUnshuffle3D
        else:
            raise NotImplementedError(f"Invalid Dim Setting: {self.dim}")

        return torch.nn.Sequential(
            pus(downscale_factor=self.down_r),  # C_out = factor**dim * C_in
            proj_conv(
                self.down_r ** int(self.dim[0]) * self.embed_dim, self.proj_channel, 1
            ),
            torch.nn.GELU(),
            avgpool(),
            torch.nn.Flatten(start_dim=1),
        )

    def loss(
        self, base_out: Tensor, momentum_out: Tensor
    ) -> tuple[Tensor, Tensor, Tensor]:
        """Generate loss.

        Args:
            base_out (Tensor): [N, C, ...] features from base_encoder.
            momentum_out (Tensor): [N, C, ...] features from momentum_encoder.

        Returns:
            Tensor: The loss tensor.
        """
        # predictor computation
        pred = self.predictor(base_out)  # NxC
        target = self.target_proj(base_out)  # NxC

        # normalize
        pred = torch.nn.functional.normalize(pred, dim=1)
        target = torch.nn.functional.normalize(target, dim=1)

        # get negative samples
        target = torch.cat(all_gather(target), dim=0)

        # Einstein sum is more intuitive
        logits = torch.einsum("nc,mc->nm", [pred, target]) / self.temperature

        """
        使用一个混淆矩阵来表达经过两组不同的变换之后的同batch样本之间的相似度
        理想情况下，模型应当能识别出同样的样本，因此这个矩阵应当是对角线上有较大值，其他地方为较小值
        从分类任务混淆矩阵的角度出发，这代表着样本的gt标签就是它们自身的index
        """

        # generate labels
        batch_size = logits.shape[0]
        labels = (
            torch.arange(batch_size, dtype=torch.long) + batch_size * get_rank()
        ).to(logits.device)

        loss = self.loss_module(logits, labels)
        return loss, logits, labels


class ReconstructionHead(BaseModule):
    def __init__(
        self,
        model_out_channels: int,
        recon_channels: int,
        dim: Literal["1d", "2d", "3d"],
        reduction: str = "mean",
        loss_type: Literal["L1", "L2"] = "L1",
    ):
        super().__init__()
        self.model_out_channels = model_out_channels
        self.recon_channels = recon_channels
        self.loss_type = loss_type
        self.dim = dim
        self.criterion = (
            torch.nn.L1Loss(reduction=reduction)
            if loss_type == "L1"
            else torch.nn.MSELoss(reduction=reduction)
        )
        self.conv_proj = eval(f"torch.nn.Conv{dim}")(
            model_out_channels, recon_channels, 1
        )

    def loss(self, recon: Tensor, ori: Tensor):
        proj = self.conv_proj(recon)
        loss = self.criterion(proj.squeeze(), ori.squeeze())
        return {f"loss_recon_{self.loss_type}": loss, "reconed": proj}


class AutoEncoderSelfSup(BaseSelfSupervisor):
    def __init__(
        self,
        encoder: dict,
        neck: dict | None = None,
        decoder: dict | None = None,
        head: dict | None = None,
        pretrained: str | None = None,
        data_preprocessor: dict | None = None,
        init_cfg: list[dict] | dict | None = None,
        *args,
        **kwargs,
    ) -> None:
        encoder_decoder = torch.nn.Sequential(
            MODELS.build(encoder),
            MODELS.build(neck) if neck is not None else torch.nn.Identity(),
            MODELS.build(decoder) if decoder is not None else torch.nn.Identity(),
        )
        super().__init__(
            backbone=encoder_decoder,
            neck=None,
            head=head,
            pretrained=pretrained,
            data_preprocessor=data_preprocessor,
            init_cfg=init_cfg,
            *args,
            **kwargs,
        )

    @property
    def whole_model_(self) -> torch.nn.Module:
        if self.with_neck:
            return torch.nn.Sequential(self.backbone, self.neck)
        else:
            return self.backbone

    def parse_losses(
        self,
        losses: dict,
    ) -> tuple[Tensor, dict[str, Tensor]]:
        log_vars = []
        for loss_name, loss_value in losses.items():
            if "loss" in loss_name:
                if isinstance(loss_value, Tensor):
                    log_vars.append([loss_name, loss_value.mean()])
                elif is_list_of(loss_value, Tensor):
                    log_vars.append(
                        [loss_name, sum(_loss.mean() for _loss in loss_value)]
                    )
                else:
                    raise TypeError(f"{loss_name} is not a tensor or list of tensors")
            else:
                log_vars.append([loss_name, loss_value])

        loss = sum(value for key, value in log_vars if "loss" in key)
        log_vars.insert(0, ["loss", loss])
        log_vars = OrderedDict(log_vars)  # type: ignore
        return loss, log_vars  # type: ignore

    @abstractmethod
    def loss(
        self, inputs: list[Tensor], data_samples: list[DataSample], **kwargs
    ) -> dict[str, Tensor]: ...


class AutoEncoder_MoCoV3(AutoEncoderSelfSup):
    def __init__(self, base_momentum: float = 0.01, *args, **kwargs) -> None:
        super().__init__(*args, **kwargs)
        self.base_momentum = base_momentum
        self.momentum_encoder = CosineEMA(
            self.whole_model_, momentum=base_momentum
        )

    @staticmethod
    def calc_acc(logits: Tensor, labels: Tensor) -> Tensor:
        """Calculate the accuracy of the model.

        Args:
            logits (Tensor): The output logits, shape (N, C).
            labels (Tensor): The target labels, shape (N).

        Returns
            Tensor: The accuracy of the model.
        """
        preds = torch.argmax(logits, dim=1)
        acc = torch.sum(preds == labels).float() / labels.shape[0]
        return acc.unsqueeze(0)

    def loss(
        self, inputs: list[Tensor], data_samples: list[DataSample], **kwargs
    ) -> dict[str, Tensor]:
        """The forward function in training.

        Args:
            inputs (List[Tensor]): The input images.
            data_samples (List[DataSample]): All elements required
                during the forward function.

        Returns:
            Dict[str, Tensor]: A dictionary of loss components.
        """
        assert isinstance(inputs, list)
        self.backbone: BaseModule
        self.neck: BaseModule
        self.head: BaseModule

        q1 = self.backbone(inputs[0])[0]
        q2 = self.backbone(inputs[1])[0]

        # compute key features, [N, C] each, no gradient
        with torch.no_grad():
            # update momentum encoder
            self.momentum_encoder.update_parameters(self.whole_model_)

            k1 = self.momentum_encoder(inputs[0])[0]
            k2 = self.momentum_encoder(inputs[1])[0]

        selfsup1 = self.head.loss(q1, k2)
        selfsup2 = self.head.loss(q2, k1)

        loss = selfsup1[0] + selfsup2[0]
        acc1 = self.calc_acc(logits=selfsup1[1], labels=selfsup1[2])
        acc2 = self.calc_acc(logits=selfsup2[1], labels=selfsup2[2])
        acc = (acc1 + acc2) / 2
        acc = torch.cat(all_gather(acc)).mean()
        losses = dict(loss_MoCoV3=loss, acc_MoCoV3=acc)
        return losses


class AutoEncoder_Recon(AutoEncoderSelfSup):
    def loss(
        self, inputs: list[Tensor], data_samples: list[DataSample], **kwargs
    ) -> dict[str, Tensor]:
        """The forward function in training.

        Args:
            inputs (List[Tensor]): The input images.
            data_samples (List[DataSample]): All elements required
                during the forward function.

        Returns:
            Dict[str, Tensor]: A dictionary of loss components.
        """
        assert isinstance(inputs, list)
        self.backbone: BaseModule
        self.head: BaseModule
        losses = {}
        recon = self.backbone(inputs[0])[0]
        ori = inputs[1]
        selfsup_loss = self.head.loss(recon, ori)

        losses.update(selfsup_loss)
        return losses


class RandomSubView(BaseTransform):
    """
        Get random sub-view from the original image.
        
        Required fields:
            - img: [C, *]
            - seg: [*] (Optional)
            - seg_fields
        
        Modified fields:
            - img: [num_views, C, *]
            - seg: [num_views, *] (Optional)
        
        Added fields:
            - view_coords: [num_views, num_spatial_dims]
    """
    def __init__(self, num_views: int, dim: Literal["1d", "2d", "3d"], size: tuple[int]):
        self.num_views = num_views
        self.dim = dim
        self.size = size
    
    def _determine_slices(self, shape: tuple[int]) -> tuple[list[slice], list[int]]:
        full_slices = [slice(None)] * len(shape)
        center_coords = []
        
        for i, s in enumerate(self.size):
            dim_idx = -(i + 1)
            start = np.random.randint(0, shape[dim_idx] - s)
            full_slices[dim_idx] = slice(start, start + s)
            center_coords.insert(0, start + s // 2)
            
        return full_slices, center_coords
    
    def _get_sub_view(self, array: np.ndarray, slices: list[slice]) -> np.ndarray:
        return array[tuple(slices)]
    
    def transform(self, results):
        img = results["volume"] = results["img"]
        segs = {seg_field: [] for seg_field in results.get("seg_fields", [])}
        coords = []
        img_views = []
        
        for _ in range(self.num_views):
            slices, center_coord = self._determine_slices(img.shape)
            
            sub_img_view = self._get_sub_view(img, slices)
            img_views.append(sub_img_view)
            coords.append(center_coord)
            
            for seg_field in results.get("seg_fields", []):
                seg_slices = slices[1:] if len(slices) > 1 else slices
                sub_seg = self._get_sub_view(results[seg_field], seg_slices)
                segs[seg_field].append(sub_seg)
        
        results["img"] = np.stack(img_views)  # [num_views, *]
        # [num_views, num_spatial_dims]
        results["view_coords"] = np.array(coords).astype(np.int32)
        for seg_field in results.get("seg_fields", []):
            results[seg_field] = np.stack(segs[seg_field])
        
        return results


class NormalizeCoord(BaseTransform):
    """
        Required fields:
            - view_coords: [num_views, num_spatial_dims]
        
        Modified fields:
            - view_coords: [num_views, num_spatial_dims]
    """
    def __init__(self, div: list[int]):
        self.div = div
    
    def _normalize(self, coords: np.ndarray) -> np.ndarray:
        for i, s in enumerate(self.div):
            coords[:, i] = coords[:, i] / s
        return coords
    
    def transform(self, results:dict):
        results["normed_view_coords"] = self._normalize(results["view_coords"].copy().astype(np.float32))
        return results


class ParseCoords(BaseTransform):
    def __init__(self, view_size: tuple[int], sub_view_size: tuple[int]):
        self.view_size = np.array(view_size)
        self.sub_view_size = np.array(sub_view_size)
    
    def _get_AdjDst_indices(self, abs_gap:np.ndarray, coords:np.ndarray) -> tuple:
        """
        Locate the adjacent pair and distant pair of two sub-view.
        The results contain view indexs and volume absolute coords.
        
        Args:
            abs_gap (Tensor): [N, num_views, num_views, coord-dims]
            coords (Tensor): [N, num_views, coord-dims]
            volume_shape (list[int]): [N, ...]
        Returns:
            tuple[list[list[tuple]], Tensor]: 
                - indices: [N, num_pairs, 4, index (tuple) (view_idx, *coord-dim-slices)]
                - centers: [N, num_pairs, 4, coord-dims]
        """
        # prepare for the calculation
        num_views, cdims = coords.shape
        pairs = [(i, j) for i in range(num_views) for j in range(i+1, num_views)]
        num_pairs = len(pairs)
        indices = [None] * num_pairs
        centers = np.zeros((num_pairs, 4, cdims))
        
        def sub_area_center(direction:Tensor) -> Tensor:
            """
            Given the sub-view size and the direction vector.
            It is possible to determine the maximum center offset along the direction,
            before the sub-view touches the view's boundary.
            
            Args:
                direction (Tensor): [..., coord-dims]
            Return:
                offset (Tensor): [..., coord-dims]
            """
            # The absolute gap available for the center to move 
            # before touching the boundary on each dimension.
            avail_gap = (self.view_size - self.sub_view_size) / 2
            # Calculate the relative gap corresponding to direction vector
            rel_direction_ratio = avail_gap / (direction + 1e-5)
            # Determine the maximum relative ratio.
            # The minimum value of all dimensions are used,
            # because it will be the first dimension to hit the boundary.
            max_direction_ratio = np.abs(rel_direction_ratio).min(axis=0)
            # Return the absolute maximum offset on each dimension.
            return max_direction_ratio * direction

        offsets = np.round(sub_area_center(abs_gap)).astype(np.int32)

        # Traverse all possible view pairs among all views.
        for idx_pair, (i, j) in enumerate(pairs):
            # Get the maximum offset of the pair.
            # offset = torch.round(sub_area_center(abs_gap[i, j])).int()
            offset = offsets[i, j]
            
            # Calculate the center of the adjacent pair and the distant pair.
            # Volume coordinate system here.
            centers[idx_pair, 0] = coords[i] + offset  # adj1
            centers[idx_pair, 1] = coords[j] - offset  # adj2
            centers[idx_pair, 2] = coords[i] - offset  # dst1
            centers[idx_pair, 3] = coords[j] + offset  # dst2
            
            # Calculate the sub-view index of the adjacent pair and the distant pair.
            # View coordinate system here. (namely patch)
            v_c = self.view_size//2  # view center
            sub_v_c = self.sub_view_size//2  # sub-view center
            # v_c +/- derterimines the sub-view center
            # and the center +/- sub_v_c determines the sub-view boundary,
            # then slice index is available to directly sample from view array.
            indices[idx_pair] = [
                # adj1
                (i, ) + tuple(slice(v_c[x] + offset[x] - sub_v_c[x], 
                                    v_c[x] + offset[x] + sub_v_c[x]
                        ) for x in range(cdims)),
                # adj2
                (j, ) + tuple(slice(v_c[x] - offset[x] - sub_v_c[x], 
                                    v_c[x] - offset[x] + sub_v_c[x]
                        ) for x in range(cdims)),
                # dst1
                (i, ) + tuple(slice(v_c[x] - offset[x] - sub_v_c[x], 
                                    v_c[x] - offset[x] + sub_v_c[x]
                        ) for x in range(cdims)),
                # dst2
                (j, ) + tuple(slice(v_c[x] + offset[x] - sub_v_c[x], 
                                    v_c[x] + offset[x] + sub_v_c[x]
                        ) for x in range(cdims)),
            ]

        return indices, centers

    def _parse_gap(self, coords:np.ndarray):
        # coords (coordinates):        [3 (sub-volume), 3 (coord-dim)]
        # abs_gap (absolute distance): [3 (start from), 3 (point to), 3(coord-dim)]
        abs_gap = coords[None] - coords[:, None]
        # rel_gap (relative distance): [3 (start from), 3 (point to), 3(coord-dim)]
        # The gap matrix is symmetric, so we can use the upper triangle part.
        # The following implementation is a trick, which will get relative value 
        # when comparing with the max gap value on each dimension.
        rel_base = abs_gap.max(axis=(0,1))  # determine the max gap for each dimension
        rel_gap = abs_gap / (rel_base[None, None, ...] + 1e-5)  # normalize the gap matrix
        
        return coords, abs_gap.astype(np.float32), rel_gap.astype(np.float32)



    def _find_all_paths(self, direction: np.ndarray) -> np.ndarray:
        """
        Args:
            direction (np.ndarray): [L, L, D]
                L: number of points
                D: number of dimensions
        Returns:
            np.ndarray: [L, L, num_paths, D]
        """
        
        L, L, D = direction.shape
        
        # 存储格式: {(start, end): [path_vectors]}
        paths_dict = {(i,j):[] for i in range(L) for j in range(L) if i != j}
        
        def backtrack(current: int, start: int, visited: set, path_vector: np.ndarray):
            if len(visited) == L:
                paths_dict[(start, current)].append(path_vector)
                return
            for next_point in range(L):
                if next_point not in visited:
                    visited.add(next_point)
                    new_vector = path_vector + direction[current, next_point]
                    backtrack(next_point, start, visited, new_vector)
                    visited.remove(next_point)
        
        for start_point in range(L):
            backtrack(start_point, start_point, {start_point}, np.zeros(D))
        
        # 整理数据为张量形式 [L, L, max_paths, D]
        batch_paths = []
        for i in range(L):
            end_paths = []
            for j in range(L):
                if i != j:
                    paths = paths_dict[(i,j)]
                    if paths:
                        end_paths.append(np.stack(paths))
                    else:
                        end_paths.append(np.zeros((1, D)))
                else:
                    # 对角线位置(起点=终点)填充零向量
                    end_paths.append(np.zeros((1, D)))
            
            # 确保每个终点的路径数量一致
            max_paths = max(p.shape[0] for p in end_paths)
            padded_end_paths = []
            for paths in end_paths:
                if paths.shape[0] < max_paths:
                    padding = np.zeros((max_paths - paths.shape[0], D))
                    padded_end_paths.append(np.concatenate([paths, padding], axis=0))
                else:
                    padded_end_paths.append(paths)
            batch_paths.append(np.stack(padded_end_paths))
        
        return np.stack(batch_paths)  # [L, L, num_paths, D]

    def _parse_route(self, direction:np.ndarray) -> np.ndarray:
        
        def _calc_destination(routes:np.ndarray, 
                              coords:np.ndarray, 
                              gapBetweenCoords:np.ndarray):
            """
            Determine the route's destination point coord along each specificed
            mid-point in the routes.
            
            Args:
                routes (np.ndarray): [routes, steps, coord-dims]
                coords (np.ndarray): [points, coord-dims]
                gapBetweenCoords (np.ndarray): [points (from), points (to), coord-dims]
            
            Returns:
                routes' destinations (np.ndarray): [routes, coord-dims]
            """
            num_paths = routes.shape[0]
            coord_dims = coords.shape[1]
            destinations = np.zeros((num_paths, coord_dims), dtype=coords.dtype)
            
            for i in range(num_paths):
                path = routes[i]
                position = coords[path[0, 0]]  # 初始化为path第一个step的start坐标
                for step in path:
                    s, t = step
                    position += gapBetweenCoords[s, t]
                destinations[i] = position
            
            return destinations  # [routes, coord-dims]

    def transform(self, results:dict):
        # [num_views, coord-dims]
        coords = results["view_coords"]
        normed_coords = results["normed_view_coords"]
        
        # gap: [3 (start from), 3 (point to), 3(coord-dim)]
        coords, abs_gap, rel_gap = self._parse_gap(coords)
        results["abs_gap"] = torch.from_numpy(abs_gap)
        results["rel_gap"] = torch.from_numpy(rel_gap)
        
        normed_coords, normed_abs_gap, normed_rel_gap = self._parse_gap(normed_coords)
        results["normed_abs_gap"] = torch.from_numpy(normed_abs_gap)
        results["normed_rel_gap"] = torch.from_numpy(normed_rel_gap)
        
        # indices: [num_pairs, 4, index (tuple) (view_idx, *coord-dim-slices)]
        # centers: [num_pairs, 4, coord-dims]
        results["sim_pair_indices"], results["sim_pair_centers"] = self._get_AdjDst_indices(abs_gap, coords)
        results["normed_sim_pair_indices"], results["normed_sim_pair_centers"] = self._get_AdjDst_indices(normed_abs_gap, normed_coords)
        
        return results


class RelativeSimilaritySelfSup(AutoEncoderSelfSup):
    def __init__(
        self, 
        gap_head:ConfigDict, 
        sim_head:ConfigDict, 
        vec_head:ConfigDict, 
        momentum=1e-4, 
        gamma=100, 
        update_interval=1, 
        extra_keys:list[str]=[
            "view_coords", "abs_gap", "rel_gap", "sim_pair_indices", 
            "sim_pair_centers", "normed_view_coords", "normed_abs_gap", "normed_rel_gap", 
            "normed_sim_pair_indices", "normed_sim_pair_centers"],
        *args, **kwargs
    ):
        super().__init__(*args, **kwargs)
        self.extra_keys = extra_keys
        self.gap_head:GapPredictor          = MODELS.build(gap_head)
        self.sim_head:SimPairDiscriminator  = MODELS.build(sim_head)
        self.vec_head:VecAngConstraint      = MODELS.build(vec_head)
        self.momentum_encoder = MomentumAnnealingEMA(
            self.whole_model_,
            momentum=momentum,
            gamma=gamma,
            interval=update_interval,
        )

    def _stack_coord_info(self, data_samples:list[DataSample]):
        s = {}
        for k in self.extra_keys:
            if isinstance(data_samples[0].get(k), torch.Tensor):
                s[k] = torch.stack([sample.get(k) for sample in data_samples])
            else:
                s[k] = np.stack([sample.get(k) for sample in data_samples])
        return s

    def extract_nir(self, sv_main:Tensor, sv_aux:Tensor) -> Tensor:
        """
        Args:
            nir_main (Tensor): [N, C, Z, Y, X]
            nir_aux (Tensor): [N, sub-view, C, Z, Y, X]
        
        Returns:
            nir (Tensor): [N, sub-view, C, Z, Y, X]
        """
        # sv: sub view
        nir_main = self.whole_model_(sv_main)[0]
        # nir_sv: neural implicit representation of sub-sub_view
        nir_aux = [self.momentum_encoder(sub_view)[0] for sub_view in sv_aux.transpose(0, 1)]
        nir = torch.stack([nir_main, *nir_aux], dim=1)  # [N, sub_view, C, ...]
        return nir  # [N, sub-view, C, ...]

    def loss(
        self, inputs:Tensor, data_samples:list[DataSample], **kwargs
    ) -> dict[str, Tensor]:
        """
        Args:
            inputs (Tensor): [N, sub-view, C, *]
            data_samples (list[DataSample]): 
                DataSample:
                    - view_coords (Tensor): [sub-view, 3]
        """
        self.backbone: BaseModule
        self.head: BaseModule
        
        # sv: sub view
        sv_main = inputs[:, 0]
        sv_aux = inputs[:, 1:]
        coord_info = self._stack_coord_info(data_samples)
        
        # neural implicit representation forward
        nir = self.extract_nir(sv_main, sv_aux)  # [N, sub-view, C, ...]
        
        losses = {}
        # relative gap self-supervision
        gap_losses = self.gap_head.loss(nir, coord_info["normed_abs_gap"])
        for k, v in gap_losses.items():
            losses[k] = v
        # similarity self-supervision (Opposite nir has larger difference, namely negative label)
        sim_losses = self.sim_head.loss(nir, coord_info["sim_pair_indices"])
        for k, v in sim_losses.items():
            losses[k] = v
        # vector self-supervision
        vec_losses = self.vec_head.loss(nir, coord_info["normed_abs_gap"])
        for k, v in vec_losses.items():
            losses[k] = v
        
        # update momentum model
        self.momentum_encoder.update_parameters(self.whole_model_)
        
        return losses

    @torch.inference_mode()
    def predict(self, inputs: Tensor, data_samples: list[DataSample], **kwargs
    ) -> list[DataSample]:
        """
        Args:
            inputs (Tensor): [N, sub-view, C, *]
            data_samples (list[DataSample]): 
                DataSample:
                    - view_coords (Tensor): [sub-view, 3]
                    - volume (np.ndarray): [C, ...]
        
        Returns:
            list[DataSample]:
                DataSample:
                    - volume (np.ndarray): [sub-view, C, ...]
                    - rel_gap (Tensor): [sub-view (start from), sub-view (point to), 3]
                    - abs_gap (Tensor): [sub-view (start from), sub-view (point to), 3]
                    - coords_gt (Tensor): [sub-view, 3]
                    - view_coords (Tensor): [sub-view, 3]
                    - gap_pred (Tensor): [sub-view, sub-view]
                    - sim_pred (Tensor): [sub-view, sub-view]
                    - vec_pred (Tensor): [sub-view, sub-view, 3]
        """
        coord_info = self._stack_coord_info(data_samples)

        sv_main = inputs[:, 0]
        sv_aux = inputs[:, 1:]
        # neural implicit representation forward
        nir = self.extract_nir(sv_main, sv_aux)  # [N, sub-view, C, ...]

        # [N, sub-view, sub-view]
        gap_pred, gap_loss = self.gap_head.predict(nir, coord_info["normed_abs_gap"])
        # [N, num_pairs, 4 (i_adj1, i_adj2, i_dist1, i_dist2)]
        sim_pred, sim_loss = self.sim_head.predict(nir, coord_info["sim_pair_indices"], coord_info["sim_pair_centers"])
        # [N, sub-view, sub-view, 3]
        vec_pred, vec_loss = self.vec_head.predict(nir, coord_info["normed_abs_gap"])
        
        for i in range(len(data_samples)):
            data_samples[i].sub_views = inputs[i]
            data_samples[i].nir = nir[i]
            data_samples[i].gap_pred = gap_pred[i]
            data_samples[i].sim_pred = sim_pred[i]
            data_samples[i].vec_pred = vec_pred[i]
            data_samples[i].sim_chunk_size = self.sim_head.sub_view_size
            data_samples[i].gap_loss = gap_loss
            data_samples[i].sim_loss = sim_loss
            data_samples[i].vec_loss = vec_loss

        return data_samples
    
    def forward(self,
                inputs: Tensor|list[Tensor],
                data_samples: list[DataSample],
                mode: str = 'tensor'):
        if mode == 'tensor':
            feats = self.extract_feat(inputs)
            return feats
        elif mode == 'loss':
            return self.loss(inputs, data_samples)
        elif mode == 'predict':
            return self.predict(inputs, data_samples)
        else:
            raise RuntimeError(f'Invalid mode "{mode}".')


class GlobalAvgPool(torch.nn.Module):
    
    def __init__(self, dim: Literal["1d", "2d", "3d"]):
        super().__init__()
        self.dim = dim

    def forward(self, x: Tensor) -> Tensor:
        if self.dim == "1d":
            return torch.nn.functional.adaptive_avg_pool1d(x, 1).squeeze(-1)
        elif self.dim == "2d":
            return torch.nn.functional.adaptive_avg_pool2d(x, (1,1)).squeeze(-1).squeeze(-1)
        elif self.dim == "3d":
            return torch.nn.functional.adaptive_avg_pool3d(x, (1,1,1)).squeeze(-1).squeeze(-1).squeeze(-1)
        else:
            raise NotImplementedError(f"Invalid Dim Setting: {self.dim}")


class BaseVolumeWisePredictor(BaseModule):
    def __init__(self, dim:Literal["1d","2d","3d"], in_channels:int, num_views:int=3):
        super().__init__()
        self.dim = dim
        self.num_views = num_views
        self.act = torch.nn.GELU()
        self.proj = torch.nn.ModuleList([
            eval(f"torch.nn.Conv{dim}")(in_channels//(2**i), in_channels//(2**(i+1)), 3, 2)
            for i in range(3)
        ])
        self.avg_pool = GlobalAvgPool(dim)
    
    def forward(self, x:Tensor) -> Tensor:
        """
        Args:
            x (Tensor): [N, num_views, C, Z, Y, X]
        
        Returns:
            x (Tensor): [N, num_views, C]
        """
        x = x.transpose(1,0)
        extreacted = []
        for batch in x:
            for proj in self.proj:
                batch = proj(batch)
                batch = self.act(batch)
            batch = self.avg_pool(batch)
            extreacted.append(batch)
        
        return torch.stack(extreacted, dim=1)  # [N, num_views, C]


class GapPredictor(BaseVolumeWisePredictor):
    def __init__(self, loss_weight:float=1., *args, **kwargs):
        super().__init__(*args, **kwargs)
        self.cri = torch.nn.SmoothL1Loss()
        self.loss_weight = loss_weight
    
    def forward(self, nir:Tensor) -> Tensor:
        """
        Args:
            nir (Tensor): Size [N, num_views, C, Z, Y, X]
            rel_gap (Tensor): Size [N, num_views (start from), num_views (point to), coord-dim-length]
        
        Returns:
            vector gap sort loss (Tensor): [N, ]
        """
        nir = super().forward(nir)  # [N, num_views, C]
        
        # The origin may align with the mean value of all samples' world coordinate systems'origin.
        # diff equals to the relative distance between each `nir`.
        rep_diff = nir.unsqueeze(2) - nir.unsqueeze(1)  # (N, num_views, num_views, C)
        # calculate the distance of `rel_pos_rep_diff`
        similarity = rep_diff.norm(dim=-1)  # (N, num_views, num_views)
        
        return similarity  # (N, num_views, num_views)
    
    def loss(self, nir:Tensor, gap:Tensor) -> dict[str, Tensor]:
        """
        Args:
            nir (Tensor): Size [N, num_views, C, ...]
            gap (Tensor): Size [N, num_views (start from), num_views (point to), coord-dim-length]
        """
        # (N, num_views, num_views)
        similarity = self.forward(nir)
        # (N, num_views, num_views)
        loss = self.cri(similarity, gap.norm(dim=-1))
        return {"loss_gap": loss*self.loss_weight}

    @torch.inference_mode()
    def predict(self, nir:Tensor, gap:Tensor|None=None) -> tuple[Tensor, Tensor|None]:
        """
        Args:
            nir (Tensor): [N, num_views, C, ...]
            rel_gap (Tensor): Size [N, num_views (start from), num_views (point to), coord-dim-length]
            
        Returns:
            gap_pred (Tensor): [N, num_views, num_views]
        """
        pred = self.forward(nir)
        if gap is not None:
            loss = self.cri(pred, gap.norm(dim=-1))
        else:
            loss = None
        return pred, loss


class SimPairDiscriminator(BaseModule):
    LABEL_ADJA_PAIR = 0
    LABEL_DIST_PAIR = 1
    
    def __init__(self, 
                 view_size:int|list[int], 
                 sub_view_size:int|list[int], 
                 dim:Literal["1d","2d","3d"], 
                 in_channels:int,
                 loss_weight:float=1., ):
        super().__init__()
        
        self.sub_view_size = np.array(
            [sub_view_size] * DIM_MAP[dim] 
            if isinstance(sub_view_size, int) 
            else sub_view_size)
        self.view_size = np.array(
            [view_size] * DIM_MAP[dim] 
            if isinstance(view_size, int) 
            else view_size)
        
        if len(self.sub_view_size) != DIM_MAP[dim]:
            raise ValueError(f"sub_volume_size length {len(self.sub_view_size)} does not match dim {dim}")
        if np.any(self.sub_view_size > self.view_size):
            raise ValueError("Sub-view size cannot be larger than view size")
        
        self.loss_weight = loss_weight
        self.dim = dim
        self.in_channels = in_channels
        self.encoder = torch.nn.ModuleList([
            eval(f"torch.nn.Conv{dim}")(
                in_channels=in_channels*(2**i), 
                out_channels=in_channels*(2**(i+1)), 
                kernel_size=4, 
                stride=2,
                padding=1,)
            for i in range(4)
        ])
        self.act = torch.nn.GELU()
        self.avg_pool = GlobalAvgPool(dim)
        self.sim_cri = torch.nn.CosineSimilarity()
        self.gt = torch.arange(4).float()[None, None]  # [1 (batch), 1 (num_pairs), 4]
        
        self._init_pair_mask()

    def _get_AdjDst_indices(self, abs_gap: Tensor, coords: Tensor) -> tuple:
        """
        Locate the adjacent pair and distant pair of two sub-view.
        The results contain view indexs and volume absolute coords.
        
        Args:
            abs_gap (Tensor): [N, num_views, num_views, coord-dims]
            coords (Tensor): [N, num_views, coord-dims]
            volume_shape (list[int]): [N, ...]
        Returns:
            tuple[list[list[tuple]], Tensor]: 
                - indices: [N, num_pairs, 4, index (tuple) (view_idx, *coord-dim-slices)]
                - centers: [N, num_pairs, 4, coord-dims]
        """
        # prepare for the calculation
        N, num_views, cdims = coords.shape
        pairs = [(i, j) for i in range(num_views) for j in range(i+1, num_views)]
        num_pairs = len(pairs)
        indices = [[None]*num_pairs for _ in range(N)]
        centers = torch.zeros(N, num_pairs, 4, cdims)
        
        def sub_area_center(direction:Tensor) -> Tensor:
            """
            Given the sub-view size and the direction vector.
            It is possible to determine the maximum center offset along the direction,
            before the sub-view touches the view's boundary.
            
            Args:
                direction (Tensor): [..., coord-dims]
            Return:
                offset (Tensor): [..., coord-dims]
            """
            # The absolute gap available for the center to move 
            # before touching the boundary on each dimension.
            avail_gap = (self.view_size - self.sub_view_size) / 2
            # Calculate the relative gap corresponding to direction vector
            rel_direction_ratio = avail_gap / direction
            # Determine the maximum relative ratio.
            # The minimum value of all dimensions are used,
            # because it will be the first dimension to hit the boundary.
            max_direction_ratio = rel_direction_ratio.abs().min(dim=0).values
            # Return the absolute maximum offset on each dimension.
            return max_direction_ratio * direction

        offsets = torch.round(sub_area_center(abs_gap.cpu())).int().numpy()

        for n in range(N):
            # Traverse all possible view pairs among all views.
            for idx_pair, (i, j) in enumerate(pairs):
                # Get the maximum offset of the pair.
                # offset = torch.round(sub_area_center(abs_gap[n, i, j])).int()
                offset = offsets[n, i, j]
                
                # Calculate the center of the adjacent pair and the distant pair.
                # Volume coordinate system here.
                centers[n, idx_pair, 0] = coords[n, i] + offset  # adj1
                centers[n, idx_pair, 1] = coords[n, j] - offset  # adj2
                centers[n, idx_pair, 2] = coords[n, i] - offset  # dst1
                centers[n, idx_pair, 3] = coords[n, j] + offset  # dst2
                
                # Calculate the sub-view index of the adjacent pair and the distant pair.
                # View coordinate system here. (namely patch)
                v_c = self.view_size//2  # view center
                sub_v_c = self.sub_view_size//2  # sub-view center
                # v_c +/- derterimines the sub-view center
                # and the center +/- sub_v_c determines the sub-view boundary,
                # then slice index is available to directly sample from view array.
                indices[n][idx_pair] = [
                    # adj1
                    (i, ) + tuple(slice(v_c[x] + offset[x] - sub_v_c[x], 
                                        v_c[x] + offset[x] + sub_v_c[x]
                            ) for x in range(cdims)),
                    # adj2
                    (j, ) + tuple(slice(v_c[x] - offset[x] - sub_v_c[x], 
                                        v_c[x] - offset[x] + sub_v_c[x]
                            ) for x in range(cdims)),
                    # dst1
                    (i, ) + tuple(slice(v_c[x] - offset[x] - sub_v_c[x], 
                                        v_c[x] - offset[x] + sub_v_c[x]
                            ) for x in range(cdims)),
                    # dst2
                    (j, ) + tuple(slice(v_c[x] + offset[x] - sub_v_c[x], 
                                        v_c[x] + offset[x] + sub_v_c[x]
                            ) for x in range(cdims)),
                ]

        return indices, centers

    def _sub_volume_selector(self, nir: Tensor, indices: list[list[tuple]]) -> Tensor:
        """根据indices从nir中选择子区域
        
        Args:
            nir (Tensor): [N, num_views, C, ...]
            indices (list[list[tuple]]): [N, num_pairs, 4, (view_idx, *slices)]
        Returns:
            Tensor: [N, num_pairs, 4, C, ...]
        """
        N = len(indices)
        num_pairs = len(indices[0])
        samples = []
        
        for n in range(N):
            pair_samples = []
            for idx_pair in range(num_pairs):
                # 每对视图有4个子区域
                sub_volumes = []
                for idx_area in range(4):
                    # 获取索引元组
                    index = indices[n][idx_pair][idx_area]
                    view_idx = index[0]  # 第一个元素是view索引
                    slices = index[1:]   # 剩余元素是空间维度的切片
                    
                    # 从nir中提取子区域
                    sub_volumes.append(nir[n, view_idx, :, *slices])
                
                # 堆叠当前pair的4个子区域
                pair_samples.append(torch.stack(sub_volumes, dim=0))  # [4, C, ...]
                
            # 堆叠当前样本的所有pairs
            samples.append(torch.stack(pair_samples, dim=0))  # [num_pairs, 4, C, ...]
        
        # 堆叠所有样本
        return torch.stack(samples, dim=0)  # [N, num_pairs, 4, C, ...]

    def forward(self, sub_vols:Tensor) -> Tensor:
        """
        Args: 
            sub_vols (Tensor): [N, num_pairs, 4, C, ...]
            
        Returns:
            encoded_vols (Tensor): Same with sub_vols.
        
        NOTE
            The third dimension 4 equals to [adj1, adj2, dist1, dist2]
        """
        # [N, num_pairs, 4 (adj1, adj2, dist1, dist2), C, ...]
        ori_shape = sub_vols.shape
        f = []
        
        for pair in range(sub_vols.size(1)):
            for chunk in range(sub_vols.size(2)):
                v = sub_vols[:, pair, chunk]
                for enc_layer in self.encoder:
                    v = enc_layer(v)
                    v = self.act(v)
                f.append(v)
        
        f = torch.stack(f, dim=1) # [N, num_pairs*4, C, ...]
        return f.reshape(*ori_shape[0:3], *f.shape[2:])  # [N, num_pairs, 4, C, ...]

    def loss(self, nir:Tensor, sub_area_indices:np.ndarray) -> dict[str, Tensor]:
        """
        Args:
            neural implicit representation (Tensor): [N, num_views, C, ...]
            abs_gap (Tensor): [N, num_views (start from), num_views (point to), coord-dim-length]
            coords (Tensor): [N, num_views, 3]
        Returns:
            dict[str, Tensor]: 包含邻近和远离子区域的相似度损失
        """
        # 获取子区域表示
        # [N, num_pairs, 4 (v_from_adj, v_to_adj, v_from_dist, v_to_dist), C, ...]
        sub_areas = self._sub_volume_selector(nir, sub_area_indices)
        
        # 编码子区域
        f = self.forward(sub_areas)  # [N, num_pairs, 4, C, ...]
        
        # 计算相似度损失
        adja_losses = []
        dist_losses = []
        for pair in range(f.size(1)):
            p = f[:, pair]  # [N, 4, C, ...]
            adja_sim_loss = self.sim_cri(p[:,0], p[:,1])  # 计算邻近对的相似度
            dist_sim_loss = self.sim_cri(p[:,2], p[:,3])  # 计算远离对的相似度
            adja_losses.append(adja_sim_loss)
            dist_losses.append(dist_sim_loss)
        
        # 计算平均损失
        adja_losses = torch.stack(adja_losses, dim=1).mean()  # [N, num_pairs] → scalar
        dist_losses = torch.stack(dist_losses, dim=1).mean()  # [N, num_pairs] → scalar
        
        return {
            "loss_sim_adja": -adja_losses * self.loss_weight,  # 邻近对应该更相似（高similarity）
            "loss_sim_dist": dist_losses * self.loss_weight,   # 远离对应该更不相似（低similarity）
        }
    
    def _init_pair_mask(self):
        """Initialize and cache the upper triangle mask for pair finding."""
        self.pair_mask = torch.triu(torch.ones(4, 4), diagonal=1).bool()
        self.pair_mask = self.pair_mask.unsqueeze(0).unsqueeze(0)  # [1, 1, 4, 4]
        self.pair_rows, self.pair_cols = torch.where(self.pair_mask[0, 0])
    
    def _find_closest_farthest_pairs(self, f) -> tuple[Tensor, Tensor]:
        """
        Args:
            f (Tensor): [N, num_pairs, 4, C, ...]
            
        Returns:
            closest_pairs (Tensor): [N, num_pairs, 2]
            farthest_pairs (Tensor): [N, num_pairs, 2]
        """
        N, num_pairs, _, C, *rest = f.shape
        vectors = f.reshape(N, num_pairs, 4, -1)
        
        normalized = F.normalize(vectors, dim=-1)
        similarity = torch.matmul(normalized, normalized.transpose(-2, -1))
        
        similarity_masked = similarity.cpu()
        valid_vals = similarity_masked[self.pair_mask.expand_as(similarity_masked)]
        valid_vals = valid_vals.view(N, num_pairs, -1)
        
<<<<<<< HEAD
        # Get the row and column indices of the max values
        rows, cols = torch.where(mask[0, 0])
        
        # Convert these indices into pairs of coordinates
=======
        max_values, max_idx = valid_vals.max(dim=-1)
        min_values, min_idx = valid_vals.min(dim=-1)
        
>>>>>>> 218d27f0
        max_pairs = torch.stack([
            self.pair_rows[max_idx],
            self.pair_cols[max_idx]
        ], dim=-1)
        min_pairs = torch.stack([
            self.pair_rows[min_idx],
            self.pair_cols[min_idx]
        ], dim=-1)
        
        return max_pairs, min_pairs

    @torch.inference_mode()
    def predict(self, 
                nir:Tensor, 
                sub_area_indices:np.ndarray, 
                gt_pair_coords:np.ndarray
    ) -> tuple:
        """
        Args:
            nir (Tensor): [N, num_views, C, ...]
            sub_area_indices (np.ndarray): [N, num_pairs, 4, index (tuple) (view_idx, *coord-dim-slices)]
            pair_coords (np.ndarray): [N, num_pairs, 4, coord-dims]
            
        Returns:
            pred_pair_coords (Tensor): [N, num_pairs, 4, 3]
            loss (Tensor): scalar
        """
        # [N, num_pairs, 4 (v_from_adj, v_to_adj, v_from_dist, v_to_dist), C, ...]
        sub_areas = self._sub_volume_selector(nir, sub_area_indices)
        
        f = self.forward(sub_areas)  # [N, num_pairs, 4, C, ...]
        closest_pairs, farthest_pairs = self._find_closest_farthest_pairs(f)
        
        # [N, num_pairs, 4]
        pred_pair_idx = torch.cat([closest_pairs, farthest_pairs], dim=-1)
        
        loss = F.l1_loss(pred_pair_idx, self.gt.expand_as(pred_pair_idx))
        
        def gather_by_indices(source, indices):
            """
            resample on dim=2 from source according to indices
            
            source: [N, num_pairs, 4, coord_dims]
            indices: [N, num_pairs, 4]
            returns: [N, num_pairs, 4, coord_dims]
            """
            N, num_pairs, _, coord_dims = source.shape
            # [N, num_pairs, 4] -> [N, num_pairs, 4, 1]
            indices = indices[..., None]
            # [N, num_pairs, 4, 1] -> [N, num_pairs, 4, coord_dims]
            indices = indices.expand(-1, -1, -1, coord_dims)
            if isinstance(indices, Tensor):
                indices = indices.cpu().numpy()
            # execute gather
            return np.take_along_axis(source, indices, 2)
        
        # resample using sub_volume_indices
        pred_pair_coords = gather_by_indices(gt_pair_coords, pred_pair_idx)

        return pred_pair_coords, loss


class VecAngConstraint(BaseVolumeWisePredictor):
    def __init__(self, 
                 num_views:int, 
                 dim:Literal["1d","2d","3d"], 
                 loss_weight:float=1., 
                 *args, **kwargs):
        super().__init__(dim=dim, *args, **kwargs)
        self.loss_weight = loss_weight
        num_channel_from_super = self.proj[-1].out_channels
        self.proj_direction_vector = torch.nn.Linear(num_channel_from_super, int(dim.replace('d','')))
        torch.nn.init.ones_(self.proj_direction_vector.weight)
        self.cri = torch.nn.SmoothL1Loss()
        self.cycle_route_index = torch.from_numpy(self.generate_all_cycles(num_views))  # [num_views, num_paths, path_steps, 2]

    def forward(self, nir:Tensor) -> Tensor:
        """
        Args:
            nir (Tensor): Size [N, num_views, C, Z, Y, X]
            rel_gap (Tensor): Size [N, num_views (start from), num_views (point to), coord-dim-length]
        
        Returns:
            vector gap sort loss (Tensor): [N, ]
        """
        nir = super().forward(nir)  # [N, num_views, C]
        dire_vect = self.proj_direction_vector(nir)  # [N, num_views, coord-dim-length]
        dire_vect_diff = dire_vect.unsqueeze(2) - dire_vect.unsqueeze(1)  # (N, num_views, num_views, C)
        return dire_vect_diff  # (N, num_views, num_views, C)

    def find_all_paths_batched(self, direction_tensor: Tensor) -> Tensor:
        B, L, _, D = direction_tensor.shape
        all_batch_paths = []
        
        for batch_idx in range(B):
            # 存储格式: {(start, end): [path_vectors]}
            paths_dict = {(i,j):[] for i in range(L) for j in range(L) if i != j}
            
            def backtrack(current: int, start: int, visited: set, path_vector: Tensor):
                if len(visited) == L:
                    paths_dict[(start, current)].append(path_vector)
                    return
                for next_point in range(L):
                    if next_point not in visited:
                        visited.add(next_point)
                        new_vector = path_vector + direction_tensor[batch_idx, current, next_point]
                        backtrack(next_point, start, visited, new_vector)
                        visited.remove(next_point)
            
            for start_point in range(L):
                backtrack(start_point, start_point, {start_point}, 
                        torch.zeros(D, device=direction_tensor.device))
            
            # 整理数据为张量形式 [L, L, max_paths, D]
            batch_paths = []
            for i in range(L):
                end_paths = []
                for j in range(L):
                    if i != j:
                        paths = paths_dict[(i,j)]
                        if paths:
                            end_paths.append(torch.stack(paths))
                        else:
                            end_paths.append(torch.zeros((1, D), device=direction_tensor.device))
                    else:
                        # 对角线位置(起点=终点)填充零向量
                        end_paths.append(torch.zeros((1, D), device=direction_tensor.device))
                
                # 确保每个终点的路径数量一致
                max_paths = max(p.shape[0] for p in end_paths)
                padded_end_paths = []
                for paths in end_paths:
                    if paths.shape[0] < max_paths:
                        padding = torch.zeros((max_paths - paths.shape[0], D), device=paths.device)
                        padded_end_paths.append(torch.cat([paths, padding], dim=0))
                    else:
                        padded_end_paths.append(paths)
                batch_paths.append(torch.stack(padded_end_paths))
            
            all_batch_paths.append(torch.stack(batch_paths))
        
        return torch.stack(all_batch_paths)  # [B, L, L, num_paths, D]

    @staticmethod
    def generate_all_cycles(n) -> np.ndarray:
        """
        Find all possible cycles from the given coords.
        
        Args:
            Number of Coordinates (int)
            
        Returns:
            found cycle paths (np.ndarray): [start_points, paths, path_steps, 2 (start_point_index, target_point_index)]
        """
        num_paths = math.factorial(n - 1)
        paths = np.zeros((n, num_paths, n, 2), dtype=int)
        
        for start in range(n):
            others = [i for i in range(n) if i != start]
            for path_idx, perm in enumerate(permutations(others)):
                # 第一个step
                paths[start, path_idx, 0] = [start, perm[0]]
                # 中间step
                for step in range(1, n-1):
                    paths[start, path_idx, step] = [perm[step-1], perm[step]]
                # for循环结束即完成了所有的step，再往下就会回到自身了
        
        return np.array(paths)

    @staticmethod
    def compute_cycle_gap_sum(gap:Tensor, cycle:Tensor):
        """
        Args:
            gap: [N, num_points, num_points, coord_dims]
            cycle: [num_points, num_paths, path_steps, 2]
                NOTE No batch dimension, 
                     because for the same number of points, 
                     the cycle is the same.
        Returns:
            cycle destination which should be zero, because all routes end at self.
                [N, num_points, num_paths, coord_dims]
        """
        s = cycle[..., 0]  # source indexs [num_points, num_paths, path_steps]
        t = cycle[..., 1]  # target indexs [num_points, num_paths, path_steps]
        route = gap[:, s, t, :]  # [N, num_points, num_paths, path_steps, coord_dims]
        # Offset to self. The optimal value should be zero.
        return route.sum(dim=-2)  # [N, num_points, num_paths, coord_dims]

    def loss(self, nir: Tensor, gap: Tensor) -> dict[str, Tensor]:
        """
        Args:
            nir (Tensor): [N, num_views, C, ...]
            gap (Tensor): [N, 3 (start from), 3 (point to), 3(coord-dim)]
        """
        dire_vect = self.forward(nir)  # [N, L, L, D]
        loss_vect = self.cri(dire_vect, gap)
        
        # [N, num_points, num_paths, coord_dims]
        route_pred_dest = self.compute_cycle_gap_sum(dire_vect, self.cycle_route_index)
        # [N, num_points, num_paths, coord_dims]
        route_gt_dest = self.compute_cycle_gap_sum(gap, self.cycle_route_index)
        loss_route = self.cri(route_pred_dest, route_gt_dest)
        
        return {"loss_vect": loss_vect * self.loss_weight, 
                "loss_route": loss_route * self.loss_weight}

    @torch.inference_mode()
    def predict(self, nir:Tensor, gap: Tensor|None=None) -> tuple[Tensor, Tensor|None]:
        """
        Args:
            nir (Tensor): [N, num_views, C, Z, Y, X]
            gap (Tensor): [N, 3 (start from), 3 (point to), 3(coord-dim)]
            
        Returns:
            vec_pred (Tensor): [N, num_views, num_views, 3] 
        """
        pred = self.forward(nir)
        if gap is not None:
            loss = self.cri(pred, gap)
        else:
            loss = None
        return pred, loss


class RelSim_Metric(BaseMetric):
    def __init__(self, 
                 collect_device: str = 'cpu', 
                 prefix: str = 'Perf'):
        super().__init__(collect_device=collect_device, prefix=prefix)

    def process(self, data_batch, data_samples):
        """
        Args:
            data_batch: A batch of data from the dataloader.
            data_sample: datasample dict
                - volume: [C, ...]
                - sub_views: [num_views, C, ...]
                - nir (Neural Implicit Representation): [num_views, C, ...]
                - abs_gap (Absolute Gap): [num_views, num_views, 3 (coord-dims)]
                - rel_gap (Relative Gap): [num_views, num_views, 3 (coord-dims)]
                - gap_pred (Gap Prediction): [num_views, num_views]
                - sim_pred (Similarity): [num_pairs, 4 (i_adj1, i_adj2, i_dist1, i_dist2)]
                - vec_pred (Vector): [num_views, num_views, 3]
                - sim_chunk_size (Tensor): [num_pairs, 3]
        """
        for sample in data_samples:
            result = {
                "gap_loss": sample["gap_loss"],
                "sim_loss": sample["sim_loss"],
                "vec_loss": sample["vec_loss"],
            }
            self.results.append(result)

    def compute_metrics(self, results: list[dict]):
        """
        Args:
            results: A list of processed results.
        """
        c = lambda k, r: torch.stack([result[k] for result in r]).mean().cpu().numpy()
        context = {
            "gap_loss": c("gap_loss", results),
            "sim_loss": c("sim_loss", results),
            "vec_loss": c("vec_loss", results),
        }
        context["all_loss"] = sum(context.values())
        return context


class RelSim_VisHook(Hook):
    def __init__(self, interval:int, *args, **kwargs):
        self.interval = interval
        self._visualizer: RelSim_Viser = Visualizer.get_current_instance()
        super().__init__(*args, **kwargs)
    
    def after_val_iter(self,
                       runner:Runner,
                       batch_idx: int,
                       data_batch: dict|tuple|list|None = None,
                       outputs: Sequence|None = None) -> None:
        """All subclasses should override this method, if they need any
        operations after each validation iteration.

        Args:
            runner (Runner): The runner of the validation process.
            batch_idx (int): The index of the current batch in the val loop.
            data_batch (dict or tuple or list, optional): Data from dataloader.
            outputs (Sequence, optional): Outputs from model.
        """
        if outputs is not None and (batch_idx % self.interval == 0 or batch_idx == 0):
            self._visualizer.add_datasample(outputs[0], runner.iter)


class RelSim_Viser(Visualizer):
    def __init__(self, coord_norm:list[int], name="SimViser" , *args, **kwargs):
        super().__init__(name=name, *args, **kwargs)
        self.coord_norm = np.array(coord_norm)
    
    def _plt2array(self, fig: plt.Figure) -> np.ndarray:
        fig.canvas.draw()
        return np.frombuffer(fig.canvas.tostring_rgb(), dtype='uint8').reshape(
            fig.canvas.get_width_height()[::-1] + (3,)
        )
    
    def _vis_gap(self, gap: Tensor, gt_gap: Tensor):
        """
        Args:
            gap (Tensor): [num_views, num_views]
            gt_gap (Tensor): [num_views, num_views, coord_dims]
        """
        gt_gap = gt_gap.norm(dim=-1)  # [num_views, num_views]
        
        # 获取上三角矩阵的掩码
        mask = torch.triu(torch.ones_like(gap), diagonal=1).bool()
        
        # 提取上三角矩阵的值
        gap_values = gap[mask].cpu().numpy()
        gt_gap_values = gt_gap[mask].cpu().numpy()
        
        # denorm
        gap_values *= np.linalg.norm(self.coord_norm)
        
        lower_bound = min(gap_values.min(), gt_gap_values.min())
        upper_bound = max(gap_values.max(), gt_gap_values.max())
        
        # 创建散点图
        plt.figure(figsize=(3, 3))
        plt.plot([lower_bound, upper_bound], 
                 [lower_bound, upper_bound], 
                 color=CMAP_COLOR[1], 
                 linestyle='--', 
                 zorder=0, 
                 alpha=0.7)
        plt.scatter(gap_values, gt_gap_values, color=CMAP_COLOR[0], alpha=0.6)
        
        # 设置图表属性
        plt.xlabel('Gap Prediction')
        plt.ylabel('Ground Truth')
        
        # to ndarray
        plt.tight_layout()
        img_arr = self._plt2array(plt.gcf())
        plt.close()
        return img_arr
    
    def _vis_sim(self, 
                entire_volume:np.ndarray, 
                views:Tensor, 
                view_coords:np.ndarray, 
                adja_coords:np.ndarray, 
                dist_coords:np.ndarray, 
                sim_chunk_size:np.ndarray):
        """
        A simple illustrative 3D example using matplotlib's 3D projection.
        It draws wireframes to approximate bounding boxes.
        Args:
            entire_volume (Tensor): [C, D, H, W]
            views (Tensor): [num_views, C, subD, subH, subW]
            view_coords (Tensor): [num_views, 3]
            adja_coords (Tensor): [num_pairs, 2, 3]
            dist_coords (Tensor): [num_pairs, 2, 3]
            sim_chunk_size (Tensor): [3 (coord_dims)]
        """
        views = views.cpu()
        
        fig = plt.figure(figsize=(5, 5))
        ax = fig.add_subplot(111, projection='3d')
        D, H, W = entire_volume.shape[1], entire_volume.shape[2], entire_volume.shape[3]
        # 禁用网格线
        for axis in [ax.xaxis, ax.yaxis, ax.zaxis]:
            axis._axinfo["grid"].update({
                "linestyle": ":", 
                "color": "gray", 
                "alpha": 0.1,
                "linewidth": 1})
        
        # 范围
        ax.set_xlim([0, W])
        ax.set_ylim([0, H])
        ax.set_zlim([0, D])
        # 刻度
        ax.set_xticks([0, W // 2, W])
        ax.set_yticks([0, H // 2, H])
        ax.set_zticks([0, D // 2, D])
        # 轴背景
        ax.xaxis.set_pane_color((1.0, 1.0, 1.0, 0.0))
        ax.yaxis.set_pane_color((1.0, 1.0, 1.0, 0.0))
        ax.zaxis.set_pane_color((1.0, 1.0, 1.0, 0.0))

        # 使用wireframe画一个bbox
        def draw_bbox(center, size, fill=False, fill_alpha=0.1, **kwargs):
            d, h, w = size
            z_c, y_c, x_c = center
            
            # bbox的八个顶点
            corners = []
            for dz in [ -d//2, d//2 ]:
                for dy in [ -h//2, h//2 ]:
                    for dx in [ -w//2, w//2 ]:
                        corners.append([
                            x_c + dx, 
                            y_c + dy, 
                            z_c + dz
                        ])
            corners = np.array(corners)
            
            # wireframe的12条边
            edges_idx = [
                (0,1), (0,2), (1,3), (2,3),
                (4,5), (4,6), (5,7), (6,7),
                (0,4), (1,5), (2,6), (3,7)
            ]
            for s,e in edges_idx:
                x_vals = [corners[s][0], corners[e][0]]
                y_vals = [corners[s][1], corners[e][1]]
                z_vals = [corners[s][2], corners[e][2]]
                ax.plot(x_vals, y_vals, z_vals, **kwargs)
            
            if fill:
                # 定义6个面的顶点索引
                faces_idx = [
                    [0,1,3,2],  # 前
                    [4,5,7,6],  # 后
                    [0,1,5,4],  # 下
                    [2,3,7,6],  # 上
                    [0,2,6,4],  # 左
                    [1,3,7,5]   # 右
                ]
                
                # 收集面的顶点
                faces = []
                for face in faces_idx:
                    faces.append([corners[idx] for idx in face])
                    
                # 创建面的集合并设置属性
                collection = art3d.Poly3DCollection(faces)
                collection.set_alpha(fill_alpha)
                collection.set_facecolor(kwargs.get('color', 'blue'))
                ax.add_collection3d(collection)

        # 绘制所有view
        _, _, vD, vH, vW = views.shape
        for coord in view_coords:
            draw_bbox(coord, 
                    (vD, vH, vW), 
                    fill=True, 
                    fill_alpha=0.1, 
                    color='black', 
                    linewidth=0.5, 
                    alpha=0.2, 
                    linestyle='--', 
                    zorder=3)
        
        # 绘制多对adja和dist chunk
        num_pairs = adja_coords.shape[0]
        for i in range(num_pairs):
            adja_centers = adja_coords[i]
            dist_centers = dist_coords[i]
            # 两个adja
            for ac in adja_centers:
                draw_bbox(
                    ac, 
                    sim_chunk_size, 
                    color=DEFAULT_CMAP(32), 
                    alpha=0.9, 
                    linewidth=1, 
                    zorder=2)
            # 两个dist
            for dc in dist_centers:
                draw_bbox(
                    dc, 
                    sim_chunk_size, 
                    color=DEFAULT_CMAP(224), 
                    alpha=0.9, 
                    linewidth=1.5, 
                    zorder=1)
        
        # 图例
        legend_elements = [
            Patch(facecolor=DEFAULT_CMAP(32), alpha=0.9, label='Adjacent Chunks'),
            Patch(facecolor=DEFAULT_CMAP(224), alpha=0.9, label='Distant Chunks'),
            Patch(facecolor='black', alpha=0.2, label='Sub Views')
        ]
        ax.legend(handles=legend_elements, 
                bbox_to_anchor=(0.25, 0.9),
                loc='center',
                frameon=False)
        
        def draw_surface(ax:Axes, entire_volume):
            C, Z, Y, X = entire_volume.shape
            front_slice = entire_volume[0, :, :, X//2]  # y-z平面
            top_slice   = entire_volume[0, Z//2, :, :]    # x-y平面
            right_slice = entire_volume[0, :, Y//2, :]  # x-z平面
            
            def normalize(x):
                return (x - x.min()) / (x.max() - x.min())
            
            front_slice = normalize(front_slice)
            top_slice = normalize(top_slice)
            right_slice = normalize(right_slice)
            
            y, z = np.meshgrid(np.linspace(0, H, H), np.linspace(0, D, D))
            x = np.full_like(y, W)
            ax.plot_surface(x, y, z, facecolors=plt.cm.gray(front_slice), alpha=0.3, edgecolor='none')
            
            x, y = np.meshgrid(np.linspace(0, W, W), np.linspace(0, H, H))
            z = np.full_like(x, D)
            ax.plot_surface(x, y, z, facecolors=plt.cm.gray(top_slice), alpha=0.3, edgecolor='none')
            
            x, z = np.meshgrid(np.linspace(0, W, W), np.linspace(0, D, D))
            y = np.full_like(x, H)
            ax.plot_surface(x, 0, z, facecolors=plt.cm.gray(right_slice), alpha=0.3, edgecolor='none')
        
        draw_surface(ax, entire_volume)
        
        plt.tight_layout()
        img_arr = self._plt2array(fig)
        plt.close(fig)
        return img_arr

    def _vis_vec(self, vec:Tensor, coords:np.ndarray, gt_vec:Tensor):
        """
        Args:
            coords (np.ndarray): [sub-view, 3 (coord-dim)]
            vec (np.ndarray): [num_views, num_views, 3]
            gt_vec (np.ndarray): [num_views, num_views, 3]
        """
        vec = vec.cpu()
        gt_vec = gt_vec.cpu()
        
        # denorm
        vec *= torch.from_numpy(self.coord_norm)[None, None]
        
        fig = plt.figure(figsize=(7, 6))
        gs = fig.add_gridspec(nrows=1, ncols=2, width_ratios=[4,1])
        n = coords.shape[0]
        colors = [DEFAULT_CMAP(i/(n-1)) for i in range(n)]
        ax_main = fig.add_subplot(gs[0,0], projection='3d')

        # 主图坐标
        ax_main.scatter3D(
            coords[:,0], coords[:,1], coords[:,2], 
            s=70,
            marker='x', 
            c=colors,
            linewidths=2)  # 使用colormap
        ax_main.set_xlabel('X')
        ax_main.set_ylabel('Y')
        ax_main.set_zlabel('Z')

        # 主图向量
        for i in range(n-1):
            source = coords[i]
            pred = vec[i, i+1]
            ax_main.quiver(
                *source, *pred, 
                color=colors[i+1],  # 使用目标点的颜色
                alpha=0.8, 
                length=1, 
                arrow_length_ratio=0.1,
                linewidths=2)

        # 右侧三张子图
        def draw_subfig(gs: SubplotSpec, vec: Tensor, gt_vec: Tensor):
            """绘制三个维度上的预测vs实际差距散点图
            
            Args:
                gs (SubplotSpec): 子图网格
                vec (Tensor): 预测向量 [num_views, num_views, 3]
                abs_gap (Tensor): 实际差距 [num_views, num_views, 3]
            """
            sub_gs = gs.subgridspec(nrows=3, ncols=1)
            axes = [plt.subplot(sub_gs[i]) for i in range(3)]
            dim_names = ['X', 'Y', 'Z']
            
            n = vec.shape[0]
            triu_indices = torch.triu_indices(n, n, offset=1)
            for dim in range(3):
                ax = axes[dim]
                pred = vec[triu_indices[0], triu_indices[1], dim].cpu().numpy()
                gt = gt_vec[triu_indices[0], triu_indices[1], dim].cpu().numpy()
                
                # 散点图
                ax.scatter(pred, gt, alpha=0.5, s=20, color=CMAP_COLOR[1])
                # 对角线
                lims = [
                    min(pred.min(), gt.min()),
                    max(pred.max(), gt.max()),
                ]
                ax.plot(lims, lims, 'k--', alpha=0.7, zorder=0)

                ax.set_title(f'{dim_names[dim]}')
                ax.set_aspect('equal')
        
        # 绘制子图
        draw_subfig(gs[0,1], vec, gt_vec)

        fig.tight_layout()
        img_arr = self._plt2array(fig)
        plt.close(fig)
        return img_arr

    @master_only
    def add_datasample(self, data_sample:dict, step:int|None=None):
        """
        Args:
            data_sample: datasample dict
                - volume: [C, ...]
                - sub_views: [num_views, C, ...]
                - coords: [num_views, 3]
                - abs_gap (Absolute Gap): [num_views, num_views, 3 (coord-dims)]
                - rel_gap (Relative Gap): [num_views, num_views, 3 (coord-dims)]
                - nir (Neural Implicit Representation): [num_views, C, ...]

                - gap_pred (Gap Prediction): [num_views, num_views]
                - sim_pred_coords (Similarity): [num_pairs, 4 (i_adj1, i_adj2, i_dist1, i_dist2), 3]
                - vec_pred (Vector): [num_views, num_views, 3]
                - sim_chunk_size (Tensor): [num_pairs, 3]
        """
        gap_vis_img = self._vis_gap(data_sample.gap_pred, 
                                    data_sample.abs_gap)
        sim_vis_img = self._vis_sim(data_sample.volume, 
                                    data_sample.sub_views, 
                                    data_sample.view_coords, 
                                    data_sample.sim_pred[:, :2], 
                                    data_sample.sim_pred[:, 2:], 
                                    data_sample.sim_chunk_size)
        vec_vis_img = self._vis_vec(data_sample.vec_pred,
                                    data_sample.view_coords,
                                    data_sample.abs_gap)
        self.add_image('Gap Prediction', gap_vis_img, step)
        self.add_image('Similarity Prediction', sim_vis_img, step)
        self.add_image('Vector Prediction', vec_vis_img, step)






"""MGAM TEST"""

def generate_test_data(batch_size:int=2, 
                      num_views:int=3,
                      channels:int=4,
                      volume_size:int=64) -> tuple[Tensor, Tensor]:
    """生成测试数据
    
    Returns:
        nir: [N, num_views, C, Z, Y, X]
        abs_gap: [N, num_views, num_views, 3]
    """
    # 生成随机体积数据
    nir = torch.randn(batch_size, num_views, channels, 
                     volume_size, volume_size, volume_size)
    
    # 生成随机距离向量
    abs_gap = torch.randn(batch_size, num_views, num_views, 3)
    
    return nir, abs_gap

class TestSimPairDiscriminator:
    @pytest.fixture
    def discriminator(self):
        return SimPairDiscriminator(
            sub_volume_size=48,
            dim="3d",
            in_channels=4
        )
    
    def test_initialization(self, discriminator):
        assert discriminator.s == 48
        assert discriminator.dim == "3d"
        assert discriminator.in_channels == 4
        assert len(discriminator.pair_encoder) == 4
    
    def test_forward(self, discriminator):
        batch_size, num_pairs = 2, 3
        num_sub_vols, channels = 4, 4
        vol_size = 48
        
        # 创建输入tensor
        sub_vols = torch.randn(batch_size, num_pairs, num_sub_vols, 
                             channels, vol_size, vol_size, vol_size)
        
        # 执行forward
        output = discriminator.forward(sub_vols)
        
        # 检查输出维度
        assert output.shape == (batch_size, num_pairs, 2)
    
    def test_loss_calculation(self, discriminator):
        # 生成测试数据
        nir, abs_gap = generate_test_data()
        
        # 计算损失
        loss = discriminator.loss(nir, abs_gap)
        
        # 检查损失是否为标量
        assert loss.dim() == 0
        assert not torch.isnan(loss)
        assert not torch.isinf(loss)
    
    def test_sub_volume_selector(self, discriminator):
        # 生成测试数据
        nir, abs_gap = generate_test_data()
        
        # 获取子体积索引
        indices = discriminator._get_subvolume_indices(abs_gap, [nir.shape[0], *nir.shape[3:]])
        
        # 选择子体积
        sub_vols = discriminator._sub_volume_selector(nir, indices)
        
        # 检查输出维度
        assert len(sub_vols.shape) == 7  # [N, num_pairs, 4, C, s, s, s]
        assert sub_vols.shape[2] == 4    # 4个子体积
        assert all(s == 48 for s in sub_vols.shape[-3:])  # 子体积大小
    
    def test_generate_target(self, discriminator):
        batch_size, num_pairs = 2, 3
        dist_preds = torch.randn(batch_size, num_pairs, 2)
        
        target = discriminator._generate_target(dist_preds)
        
        assert target.shape == (batch_size, num_pairs, 2)
        assert torch.all(target[..., 0] == discriminator.LABEL_ADJA_PAIR)
        assert torch.all(target[..., 1] == discriminator.LABEL_DIST_PAIR)

def test_gap_predictor():
    # 测试3D情况
    batch_size = 2
    num_views = 3
    channels = 16
    spatial_size = 64
    
    predictor = GapPredictor(
        dim="3d",
        in_channels=channels,
        num_views=num_views
    )
    
    # 创建模拟输入
    nir = torch.randn(
        batch_size, 
        num_views,
        channels,
        spatial_size,
        spatial_size,
        spatial_size
    )
    
    # 测试forward方法
    similarity = predictor.forward(nir)
    
    # 验证输出形状
    assert similarity.shape == (batch_size, num_views, num_views)
    
    # 测试loss方法
    abs_gap = torch.randn(batch_size, num_views, num_views)
    loss = predictor.loss(nir, abs_gap)
    assert isinstance(loss, Tensor)
    assert loss.ndim == 0  # 标量损失值

def test_gap_predictor_different_dims():
    dims = ["1d", "2d", "3d"]
    spatial_sizes = {
        "1d": (64,),
        "2d": (64, 64),
        "3d": (64, 64, 64)
    }
    
    for dim in dims:
        batch_size = 2
        num_views = 3
        channels = 16
        
        predictor = GapPredictor(
            dim=dim,
            in_channels=channels,
            num_views=num_views
        )
        
        # 创建对应维度的输入
        input_shape = (batch_size, num_views, channels) + spatial_sizes[dim]
        nir = torch.randn(*input_shape)
        
        # 测试forward
        similarity = predictor.forward(nir)
        assert similarity.shape == (batch_size, num_views, num_views)

def test_gap_predictor_edge_cases():
    # 测试单batch情况
    predictor = GapPredictor("3d", 16, 3)
    nir = torch.randn(1, 3, 16, 48, 48, 48)
    similarity = predictor.forward(nir)
    assert similarity.shape == (1, 3, 3)
    
    # 测试最小volume数
    predictor = GapPredictor("3d", 16, 2)
    nir = torch.randn(2, 2, 16, 48, 48, 48)
    similarity = predictor.forward(nir)
    assert similarity.shape == (2, 2, 2)



if __name__ == "__main__":
    pytest.main([__file__])<|MERGE_RESOLUTION|>--- conflicted
+++ resolved
@@ -1130,16 +1130,9 @@
         valid_vals = similarity_masked[self.pair_mask.expand_as(similarity_masked)]
         valid_vals = valid_vals.view(N, num_pairs, -1)
         
-<<<<<<< HEAD
-        # Get the row and column indices of the max values
-        rows, cols = torch.where(mask[0, 0])
-        
-        # Convert these indices into pairs of coordinates
-=======
         max_values, max_idx = valid_vals.max(dim=-1)
         min_values, min_idx = valid_vals.min(dim=-1)
         
->>>>>>> 218d27f0
         max_pairs = torch.stack([
             self.pair_rows[max_idx],
             self.pair_cols[max_idx]
